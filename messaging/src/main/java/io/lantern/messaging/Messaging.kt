package io.lantern.messaging

import com.google.protobuf.ByteString
import io.lantern.db.DB
import io.lantern.db.PathAndValue
import io.lantern.db.Transaction
import io.lantern.messaging.conversions.byteString
import io.lantern.messaging.metadata.Metadata
import io.lantern.messaging.store.MessagingProtocolStore
import io.lantern.messaging.tassis.Callback
import io.lantern.messaging.tassis.Messages
import io.lantern.messaging.tassis.TransportFactory
import io.lantern.messaging.time.hoursToMillis
import io.lantern.messaging.time.secondsToMillis
import java.io.ByteArrayInputStream
import java.io.Closeable
import java.io.File
import java.io.FileInputStream
import java.io.FileOutputStream
import java.io.InputStream
import java.io.OutputStream
import java.nio.ByteBuffer
import java.security.SecureRandom
import java.util.UUID
import java.util.concurrent.ConcurrentHashMap
import java.util.concurrent.TimeUnit
import java.util.concurrent.atomic.AtomicReference
import kotlin.collections.HashSet
import mu.KotlinLogging
import org.whispersystems.libsignal.DeviceId
import org.whispersystems.libsignal.InvalidKeyException
import org.whispersystems.libsignal.ecc.ECPublicKey
import org.whispersystems.libsignal.util.InvalidCharacterException
import org.whispersystems.signalservice.api.crypto.AttachmentCipherInputStream
import org.whispersystems.signalservice.api.crypto.AttachmentCipherOutputStream
import org.whispersystems.signalservice.internal.util.Util

/**
 * This exception indicates that a message was received from an unknown sender (i.e. someone not in
 * the local contact list).
 */
class UnknownSenderException(internal val senderId: String) :
    Exception("Unknown sender")

/**
 * This exception indicates that an attempt was made to upload an attachment larger than the
 * supported size.
 */
class AttachmentTooBigException(val maxAttachmentBytes: Long) : Exception("Attachment Too Big")

/**
 * This exception indicates that the file from which we attempted to create an attachment is missing
 */
class AttachmentPlainTextMissingException : Exception("Attachment Plaintext File Is Missing")

/**
 * Messaging provides an API for End to End Encrypted (E2EE) messaging, using a tassis server for
 * key distribution and message transport. Encryption is performed using a fork of Signal.
 *
 * @param parentDB the database in which Messaging will store its data. Signal ProtocolStore data
 *                 will go into the schema "messaging_protocol_store" and messaging data will go
 *                 into schema "messaging"
 * @param attachmentsDirectory the directory where encrypted attachments will be stored
 * @param transportFactory a source for Transports to connect to tassis
 * @param clientTimeoutMillis a timeout for dialing tassis and receiving an initial response
 * @param redialBackoffMillis if connecting to tassis fails, we back off exponentially and wait
 *                            redialBackoffMillis * 2 ^ numConsecutiveFailures before trying again
 * @param maxRedialDelayMillis caps how long to wait between redials to tassis
 * @param failedSendRetryDelayMillis how long to wait before retrying sends of failed messages
 * @param stopSendRetryAfterMillis if a message has been failing for this long, we stop trying to
 *                                 resend
 * @param numInitialPreKeysToRegister upon startup, Messaging will register this many preKeys with
 *                                    tassis
 * @param defaultMessagesDisappearAfterSeconds default disappearing message timer
 * @param orphanedAttachmentCutoffSeconds upon startup, any attachments in attachmentsDirectory that
 *                                        aren't in the database ("orphaned") and are older than
 *                                        orphanedAttachmentCutoffSeconds will be deleted from disk
 * @param name a name to use for this Messaging instance in logs
 * @param defaultConfiguration the default configuration to use prior to receiving a configuration
 *                             from tassis
 */
class Messaging(
    parentDB: DB,
    private val attachmentsDirectory: File,
    transportFactory: TransportFactory,
    clientTimeoutMillis: Long = 10L.secondsToMillis,
    redialBackoffMillis: Long = 500L,
    maxRedialDelayMillis: Long = 15L.secondsToMillis,
    failedSendRetryDelayMillis: Long = 5L.secondsToMillis,
    stopSendRetryAfterMillis: Long = 1000 * 365 * 24L.hoursToMillis, // approximately 1000 years
    numInitialPreKeysToRegister: Int = 5,
    private val defaultMessagesDisappearAfterSeconds: Int = 86400, // 1 day
    private val orphanedAttachmentCutoffSeconds: Int = 86400, // 1 day
    internal val introductionsDisappearAfterSeconds: Int = 86400 * 7, // 7 days
    internal val provisionalContactsExpireAfterSeconds: Long = 300, // 5 minutes
    internal val name: String = "messaging",
    defaultConfiguration: Messages.Configuration = Messages.Configuration.newBuilder()
        .setMaxAttachmentSize(100000000).build()
) : Closeable {
    internal val logger = KotlinLogging.logger(name)
    internal val store = MessagingProtocolStore(parentDB)
    val db = parentDB.withSchema("messaging")
    private val webRTCSignalingSubscribers = ConcurrentHashMap<String, (WebRTCSignal) -> Unit>()

    init {
        // register protocol buffer types before starting crypto worker or doing anything else that
        // accesses the database
        db.registerType(20, Messages.Configuration::class.java)
        db.registerType(21, Model.Contact::class.java)
        db.registerType(22, Model.StoredMessage::class.java)
        db.registerType(23, Model.OutboundMessage::class.java)
        db.registerType(24, Model.InboundAttachment::class.java)
        db.registerType(25, Model.ProvisionalContact::class.java)
    }

    private val cfg = AtomicReference<Messages.Configuration>()

    init {
        // initialize configuration
        db.mutate { tx ->
            val latestCfg =
                db.get(Schema.PATH_CONFIG) ?: defaultConfiguration
            cfg.set(latestCfg)
            tx.put(Schema.PATH_CONFIG, latestCfg)
        }
    }

    internal val identityKeyPair = store.identityKeyPair
    internal val deviceId: DeviceId = store.deviceId

    // All processing that involves crypto operations happens on this executor to keep the
    // SignalProtocolStore in a consistent state
    internal val cryptoWorker =
        CryptoWorker(
            this,
            failedSendRetryDelayMillis,
            stopSendRetryAfterMillis
        )
    internal val anonymousClientWorker =
        AnonymousClientWorker(
            transportFactory,
            this,
            clientTimeoutMillis,
            redialBackoffMillis,
            maxRedialDelayMillis
        )
    internal val authenticatedClientWorker =
        AuthenticatedClientWorker(
            transportFactory,
            this,
            clientTimeoutMillis,
            redialBackoffMillis,
            maxRedialDelayMillis
        )

    val myId: Model.ContactId

    init {
        // make sure we have a contact entry for ourselves
        val me = db.mutate { tx ->
            tx.get(Schema.PATH_ME) ?: tx.put(
                Schema.PATH_ME,
                Model.Contact.newBuilder()
                    .setContactId(identityKeyPair.publicKey.toString().directContactId).build()
            )
        }
        myId = me.contactId

        // add myself as a contact to record notes to myself
        doAddOrUpdateContact(myId, "Note to self")

        // immediately request some upload authorizations so that we're ready to upload attachments
        cryptoWorker.submit { cryptoWorker.getMoreUploadAuthorizationsIfNecessary() }

        // on startup, read all pending OutboundMessages to try reprocessing them
        db.list<Model.OutboundMessage>(Schema.PATH_OUTBOUND.path("%")).forEach {
            cryptoWorker.submit { cryptoWorker.processOutbound(it.value.toBuilder()) }
        }

        // on startup, read all pending InboundAttachments to try downloading them
        db.list<Model.InboundAttachment>(Schema.PATH_INBOUND_ATTACHMENTS.path("%")).forEach {
            cryptoWorker.submit {
                val inboundAttachment = it.value
                db.get<Model.StoredMessage>(inboundAttachment.msgPath)?.let { msg ->
                    cryptoWorker.downloadAttachment(
                        inboundAttachment,
                        msg.getAttachmentsOrThrow(inboundAttachment.attachmentId)
                    )
                }
            }
        }

        // on startup, register some pre keys
        // this also has the welcome side effect of starting an authenticated client, which we need
        // in order to receive messages
        cryptoWorker.registerPreKeys(numInitialPreKeysToRegister)

        // on startup, go through all attachments older than orphanedAttachmentCutoffSeconds and
        // delete any that are not in the database
        deleteOrphanedAttachments()
    }

    /**
     * Updates the displayName associated with the "me" contact entry.
     */
    fun setMyDisplayName(displayName: String) {
        db.mutate { tx ->
            tx.put(
                Schema.PATH_ME,
                tx.get<Model.Contact>(Schema.PATH_ME)!!.toBuilder()
                    .setDisplayName(displayName).build()
            )
        }
    }

    /**
     * Adds or updates the given direct contact.
     *
     * @param id the base32 encoded public identity key of the contact
     * @param displayName the human-friendly display name for this contact
     * @return the created or updated Contact
     */
    @Throws(InvalidKeyException::class, InvalidCharacterException::class)
    fun addOrUpdateDirectContact(id: String, displayName: String): Model.Contact =
        addOrUpdateContact(id.directContactId, displayName)

    @Throws(InvalidKeyException::class)
    private fun addOrUpdateContact(
        contactId: Model.ContactId,
        displayName: String
    ): Model.Contact {
        return cryptoWorker.submitForValue {
            doAddOrUpdateContact(contactId, displayName)
        }
    }

    @Throws(InvalidKeyException::class)
    internal fun doAddOrUpdateContact(
        contactId: Model.ContactId,
        displayName: String,
        mostRecentHelloTs: Long? = null,
    ): Model.Contact {
        val sanitizedContactId = contactId.sanitized

        val path = sanitizedContactId.contactPath
        return db.mutate { tx ->
            val existingContact = tx.get<Model.Contact>(contactPath)
            val contactBuilder = existingContact?.toBuilder() ?: Model.Contact.newBuilder()
                .setContactId(sanitizedContactId)
            val isNew = existingContact == null
            if (isNew) {
                contactBuilder.createdTs = now
                contactBuilder.messagesDisappearAfterSeconds =
                    defaultMessagesDisappearAfterSeconds
            }
            mostRecentHelloTs?.let { contactBuilder.setMostRecentHelloTs(it) }
            val contact =
                contactBuilder.setContactId(sanitizedContactId).setDisplayName(displayName).build()
<<<<<<< HEAD
            tx.put(path, contact, fullText = contact.fullText)
=======
            tx.put(path, contact)
>>>>>>> 603eb5f1
            // decrypt any "spam" we received from this Contact prior to adding them
            db.list<ByteArray>(contact.spamQuery)
                .forEach { (spamPath, unidentifiedSenderMessage) ->
                    cryptoWorker.doDecryptAndStore(unidentifiedSenderMessage)
                    tx.delete(spamPath)
                }
            if (isNew) {
                // send our disappear settings as a kind of "hello", that also makes sure we're in sync on retention period
                sendDisappearSettings(
                    tx,
                    contact.contactId.id,
                    contact.messagesDisappearAfterSeconds
                )
            }
            contact
        }
    }

    // Adds a provisional contact.
    //
    // If they're already a contact, this simply sends them a hello but doesn't add a provisional
    // contact.
    //
    // @return the timestamp of the most recent hello received from this contact.
    @Throws(InvalidKeyException::class)
    fun addProvisionalContact(unsafeContactId: String): Long {
        val contactId = unsafeContactId.sanitizedContactId

        val provisionalContact = Model.ProvisionalContact.newBuilder()
            .setContactId(contactId)
            .setExpiresAt(now + provisionalContactsExpireAfterSeconds.secondsToMillis)
            .build()

        var mostRecentHelloTs = 0L
        db.mutate { tx ->
            db.get<Model.Contact>(contactId.directContactPath)?.let {
                mostRecentHelloTs = it.mostRecentHelloTs
            } ?: run {
                tx.put(contactId.provisionalContactPath, provisionalContact)
            }
            sendHello(tx, contactId)
        }
        return mostRecentHelloTs
    }

    fun deleteProvisionalContact(unsafeContactId: String) {
        val contactId = unsafeContactId.sanitizedContactId
        db.mutate { tx ->
            store.deleteAllSessions(contactId)
            tx.delete(contactId.provisionalContactPath)
        }
    }

    /**
     * Deletes the specified contact and all associated data.
     *
     * @param unsafeContactId the base32 encoded public identity key of the contact
     */
    fun deleteDirectContact(unsafeContactId: String) {
        val contactId = unsafeContactId.sanitizedContactId
        deleteContact(contactId.directContactId)
    }

    private fun deleteContact(contactId: Model.ContactId) {
        return cryptoWorker.submitForValue {
            db.mutate { tx ->
                tx.list<String>(contactId.contactMessagesQuery)
                    .forEach { doDeleteLocally(tx, it.value) }
                db.listPaths(contactId.contactByActivityQuery).forEach {
                    tx.delete(it)
                }
                tx.listPaths(contactId.spamQuery).forEach { path -> tx.delete(path) }
                when (contactId.type) {
                    Model.ContactType.DIRECT -> {
                        store.deleteAllSessions(contactId.id)
                    }
                    else -> {
                        // TODO: support group contacts
                    }
                }
                tx.delete(contactId.contactPath)
            }
        }
    }

    // TODO: implement the below using a GroupCipher
//    fun sendToGroup(
//        groupId: String,
//        text: String?,
//        oggVoice: ByteArray? = null,
//    )

    /**
     * Send an outbound message from the user to a direct contact.
     *
     * @param unsafeRecipientId the base32 encoded public identity key of the recipient
     * @param text text for the message
     * @param unsafeReplyToSenderId the id of the sender of the message to which we're replying
     * @param replyToId the id of the message to which we're replying (if replying to a message)
     * @param attachments any attachments to include with the message
     */
    @Throws(IllegalArgumentException::class)
    fun sendToDirectContact(
        unsafeRecipientId: String,
        text: String? = null,
        unsafeReplyToSenderId: String? = null,
        replyToId: String? = null,
        attachments: Array<Model.StoredAttachment>? = null,
        introduction: Model.IntroductionDetails? = null,
    ): Model.StoredMessage {
        val recipientId = unsafeRecipientId.sanitizedContactId
        val replyToSenderId = unsafeReplyToSenderId?.sanitizedContactId

        if (text.isNullOrBlank() && attachments?.size == 0 && introduction == null)
            throw IllegalArgumentException(
                "Please specify either text, an introduction or at least one attachment"
            )
        else if (replyToSenderId.isNullOrBlank() != replyToId.isNullOrBlank()) {
            throw IllegalArgumentException(
                "If specifying either replyToSenderId and replyToId, please specify both"
            )
        }

        val recipient = db.get<Model.Contact>(recipientId.directContactPath)
            ?: throw IllegalArgumentException("Unknown recipient")
        val sendingToSelf = recipientId == myId.id
        val base32Id = randomMessageId.base32
        val sent = now

        val msgBuilder =
            Model.StoredMessage.newBuilder().setId(base32Id)
                .setContactId(recipientId.directContactId)
                .setSenderId(myId.id)
                .setTs(sent)
                .setDirection(Model.MessageDirection.OUT)
        if (recipient.messagesDisappearAfterSeconds > 0) {
            msgBuilder.disappearAfterSeconds = recipient.messagesDisappearAfterSeconds
        }
        text?.let { msgBuilder.setText(it) }
        introduction?.let {
            msgBuilder.introduction = introduction
            // introduction messages don't follow the usual disappearing messages setting
            msgBuilder.disappearAfterSeconds = introductionsDisappearAfterSeconds
        }
        replyToSenderId?.let { msgBuilder.setReplyToSenderId(it) }
        replyToId?.let { msgBuilder.setReplyToId(it) }
        val out = Model.OutboundMessage.newBuilder().setMessageId(base32Id)
            .setSent(sent)
            .setSenderId(myId.id)
            .setRecipientId(recipientId)
        if (sendingToSelf) {
            msgBuilder.direction = Model.MessageDirection.IN
        }

        var attachmentId = 0
        attachments?.forEach { _attachment ->
            val attachment =
                if (sendingToSelf &&
                    _attachment.status == Model.StoredAttachment.Status.PENDING_UPLOAD
                ) {
                    // don't bother uploading attachments on messages sent to ourselves
                    _attachment.toBuilder()
                        .setStatus(Model.StoredAttachment.Status.DONE).build()
                } else {
                    _attachment
                }
            msgBuilder.putAttachments(attachmentId, attachment)

            attachmentId++
            if (attachment.hasThumbnail()) {
                msgBuilder.putThumbnails(attachmentId, attachmentId - 1)
                attachmentId++
            }
        }

        replyToSenderId?.let { msgBuilder.setReplyToSenderId(it) }
        replyToId?.let { msgBuilder.setReplyToId(it) }

        val msg = msgBuilder.build()
        return db.mutate { tx ->
            // save the message in a list of all messages
            tx.put(msg.dbPath, msg, fullText = msg.fullText)
            // update the relevant contact
            updateContactMetaData(tx, msg)
            // save the message under the relevant contact messages
            tx.put(msg.contactMessagePath, msg.dbPath)
            tx.put(out.dbPath, out.build())
            cryptoWorker.submit { cryptoWorker.processOutbound(out) }
            msg
        }
    }

    /**
     * Send a WebRTC signaling message to a direct contact. Unlike regular messages, these are not
     * persisted on disk and are not queued for send. We attempt to send them immediately, and if
     * that doesn't work for any reason, the return Future will throw an exception.
     *
     * @param unsafeRecipientId the base32 encoded public identity key of the recipient
     * @param content the content of the signal to send
     * @param deviceId optionally, a specific device ID to which to send the signal
     * @param onComplete callback for when sending is complete (whether successful or failed)
     *
     * @return a Future MultiDeviceResult with the result of sending to the relevant devices
     */
    fun sendWebRTCSignal(
        unsafeRecipientId: String,
        content: ByteArray,
        deviceId: String? = null,
        onComplete: (MultiDeviceResult) -> Unit
    ) {
        val recipientId = unsafeRecipientId.sanitizedContactId
        val msg = Model.TransferMessage.newBuilder()
            .setWebRTCSignal(content.byteString()).build()
        cryptoWorker.submit {
            cryptoWorker.sendEphemeral(
                recipientId,
                msg,
                deviceId = deviceId?.let { DeviceId(it) },
                onComplete = onComplete
            )
        }
    }

    /**
     * Subscribes to inbound WebRTC signals.
     *
     * @param subscriberId a unique identifier for this subscription, used in
     *                     #unsubscribeFromWebRTCSignals()
     * @param onSignal callback that gets invoked whenever a signal is received
     */
    fun subscribeToWebRTCSignals(subscriberId: String, onSignal: (WebRTCSignal) -> Unit) {
        webRTCSignalingSubscribers[subscriberId] = onSignal
    }

    /**
     * Unsubscribes the specified subscriber from WebRTC signal notifications.
     *
     * @param subscriberId the ID that was used when calling #subscribeToWebRTCSignals()
     */
    fun unsubscribeFromWebRTCSignals(subscriberId: String) {
        webRTCSignalingSubscribers.remove(subscriberId)
    }

    internal fun notifyWebRTCSignal(
        senderId: String,
        senderDeviceId: String,
        content: ByteString
    ) {
        val signal = WebRTCSignal(senderId, senderDeviceId, content.toByteArray())
        webRTCSignalingSubscribers.values.forEach { subscriber ->
            subscriber(signal)
        }
    }

    /*
     * Re-sends the failed message identified by messageId to all recipients to whom we were unable
     * to send the message.
     *
     * throws IllegalArgumentException if the message couldn't be found, wasn't sent by us, is
     *        already in the process of sending or was already successfully sent.
     */
    @Throws(IllegalArgumentException::class)
    fun resendFailedMessage(messageId: String) {
        db.mutate { tx ->
            tx.get<Model.StoredMessage>(myId.id.storedMessagePath(messageId)).let { msg ->
                if (msg == null) {
                    throw java.lang.IllegalArgumentException("Message not found")
                }
                when (msg.status) {
                    Model.StoredMessage.DeliveryStatus.SENDING ->
                        throw IllegalArgumentException("Message is still in the process of sending")
                    Model.StoredMessage.DeliveryStatus.PARTIALLY_SENT ->
                        throw IllegalArgumentException("Message is still in the process of sending")
                    Model.StoredMessage.DeliveryStatus.COMPLETELY_SENT ->
                        throw IllegalArgumentException("Message was already successfully sent")
                }

                val out = Model.OutboundMessage.newBuilder().setMessageId(messageId)
                    .setSent(now)
                    .setSenderId(myId.id)
                    .setRecipientId(msg.contactId.id)
                tx.put(out.dbPath, out.build())
                cryptoWorker.submit { cryptoWorker.processOutbound(out) }
            }
        }
    }

    /**
     * Marks the message at the given path as viewed. This also starts the disappearing message
     * timer for the message based on the configured disappearingAfterSeconds for the conversation.
     */
    fun markViewed(msgPath: String) {
        db.mutate { tx ->
            tx.get<Model.StoredMessage>(msgPath)?.let { msg ->
                markViewed(tx, msg.toBuilder())
            }
        }
    }

    internal fun markViewed(tx: Transaction, builder: Model.StoredMessage.Builder) {
        val msgPath = builder.dbPath
        if (builder.firstViewedAt == 0L) {
            builder.firstViewedAt = now
            if (builder.disappearAfterSeconds > 0) {
                // set message to disappear now that it's been viewed
                builder.disappearAt = builder.firstViewedAt +
                    builder.disappearAfterSeconds.toLong().secondsToMillis
                tx.put(
                    builder.disappearingMessagePath,
                    msgPath
                )
            }
            tx.put(msgPath, builder.build())
        }
    }

    /**
     * Records a reaction to the message at the given msgPath, including sending the reaction to the
     * other parties in the conversation.
     *
     * @param msgPath path identifying the message to which we're reacting
     * @param emoticon 1 or 2 byte UTF emoticon for the reaction
     */
    fun react(msgPath: String, emoticon: String) {
        if (emoticon.length > 2) {
            throw IllegalArgumentException("emoticon must no more than 2 characters in length")
        }

        db.mutate { tx ->
            db.get<Model.StoredMessage>(msgPath)?.let { msg ->
                val reactingToSenderId = msg.senderId
                val reaction = Model.Reaction.newBuilder()
                    .setReactingToSenderId(reactingToSenderId.fromBase32.byteString())
                    .setReactingToMessageId(msg.id.fromBase32.byteString())
                    .setEmoticon(emoticon).build()
                // store our own reaction locally
                val builder = msg.toBuilder()
                // TODO: dry violation, this is repeated on receiving and sending ends
                if (reaction.emoticon == "") {
                    builder.removeReactions(myId.id)
                } else {
                    builder.putReactions(myId.id, reaction)
                }
                tx.put(msg.dbPath, builder.build())
                // send the reaction to other participants
                val out =
                    Model.OutboundMessage.newBuilder()
                        .setReaction(reaction.toByteString())
                        .setSent(now)
                        .setSenderId(myId.id)
                        .setRecipientId(msg.contactId.id) // TODO: this will need to change for groups
                tx.put(out.dbPath, out.build())
                cryptoWorker.submit { cryptoWorker.processOutbound(out) }
            }
        }
    }

    /**
     * Updates the disappear settings for the conversation with the given contact, including
     * transmitting the updated settings to the other parties in the conversation.
     *
     * @param contactPath path to the Contact with whom we're conversing
     * @param disappearAfterSeconds messages in this conversation will automatically disappear after
     *                              this many seconds
     */
    fun setDisappearSettings(contactPath: String, disappearAfterSeconds: Int) {
        // TODO: support group contacts
        db.mutate { tx ->
            db.get<Model.Contact>(contactPath)?.let { contact ->
                tx.put(
                    contactPath,
                    contact.toBuilder()
                        .setMessagesDisappearAfterSeconds(disappearAfterSeconds)
                        .build()
                )
                sendDisappearSettings(tx, contact.contactId.id, disappearAfterSeconds)
            }
        }
    }

    private fun sendDisappearSettings(
        tx: Transaction,
        unsafeContactId: String,
        disappearAfterSeconds: Int
    ) {
        val contactId = unsafeContactId.sanitizedContactId
        val disappearSettings = Model.DisappearSettings.newBuilder()
            .setMessagesDisappearAfterSeconds(disappearAfterSeconds)
            .build().toByteString()
        send(tx, contactId) { out ->
            out.disappearSettings = disappearSettings
        }
    }

    internal fun sendHello(
        tx: Transaction,
        contactId: String,
        final: Boolean = false,
    ) {
        tx.get<Model.Contact>(Schema.PATH_ME).let { me ->
            val hello = Model.Hello.newBuilder()
                .setDisplayName(me!!.displayName)
                .setFinal(final)
                .build().toByteString()
            send(tx, contactId) { out ->
                out.hello = hello
            }
        }
    }

    internal fun send(
        tx: Transaction,
        to: String,
        build: (Model.OutboundMessage.Builder) -> Unit,
    ) {
        val out =
            Model.OutboundMessage.newBuilder()
                .setSent(now)
                .setSenderId(myId.id)
                .setRecipientId(to) // TODO: this will need to change for groups
        build(out)
        tx.put(out.dbPath, out.build())
        cryptoWorker.submit { cryptoWorker.processOutbound(out) }
    }

    /**
     * Deletes the message locally and also notifies other participants in the conversation to
     * delete the message.
     *
     * @param msgPath the path identifying the message to delete.
     */
    fun deleteGlobally(msgPath: String) {
        db.mutate { tx ->
            deleteLocally(msgPath)?.let { msg ->
                val out =
                    Model.OutboundMessage.newBuilder()
                        .setDeleteMessageId(msg.id.fromBase32.byteString())
                        .setSent(now)
                        .setSenderId(myId.id)
                        .setRecipientId(msg.contactId.id) // TODO: this will need to change for groups
                tx.put(out.dbPath, out.build())
                cryptoWorker.submit { cryptoWorker.processOutbound(out) }
            }
        }
    }

    /**
     * Deletes the message locally only.
     *
     * @param msgPath the path identifying the message to delete.
     * @param remotelyDeletedBy if this deletion was remotely requested, set the id of the requester
     *                          here. When remotely requested, we retain a record of the message and
     *                          basic metadata, but delete everything else.
     */
    fun deleteLocally(
        msgPath: String,
        remotelyDeletedBy: Model.ContactId? = null
    ): Model.StoredMessage? {
        return db.mutate { tx ->
            doDeleteLocally(tx, msgPath, remotelyDeletedBy)
        }
    }

    private fun doDeleteLocally(
        tx: Transaction,
        msgPath: String,
        remotelyDeletedBy: Model.ContactId? = null
    ): Model.StoredMessage? {
        return db.get<Model.StoredMessage>(msgPath)?.let { msg ->
            // Delete attachments on disk
            // Note - we only delete attachments locally, not in the cloud, because clients
            // aren't authorized to modify files. They will naturally be deleted once they hit
            // the server-side retention limit.
            msg.attachmentsMap.values.forEach { storedAttachment ->
                if (!File(storedAttachment.encryptedFilePath).delete()) {
                    logger.error("failed to delete attachment on disk, continuing")
                }
            }

            remotelyDeletedBy?.let {
                if (remotelyDeletedBy != msg.contactId) {
                    throw IllegalArgumentException(
                        "Messages can only be remotely deleted by the original sender"
                    )
                }

                // don't actually physically delete the message yet, just clear the message content
                // and mark it as deleted
                tx.put(
                    msg.dbPath,
                    msg.toBuilder()
                        .setRemotelyDeletedBy(remotelyDeletedBy)
                        .setRemotelyDeletedAt(now)
                        .clearText()
                        .clearThumbnails()
                        .clearAttachments()
                        .clearReactions()
                        .build()
                )
            } ?: run {
                // Delete the message
                tx.delete(msgPath)

                // Delete index entries for messages under this Contact's conversation
                tx.delete(msg.contactMessagePath)

                if (msg.hasIntroduction()) {
                    // Delete index entries for introductions
                    tx.delete(msg.senderId.introductionIndexPathByFrom(msg.introduction.to.id))
                    tx.delete(msg.introduction.to.id.introductionIndexPathByTo(msg.senderId))
                }

                // Update the Contact metadata based on the most recent remaining message
                tx.listDetails<Model.StoredMessage>(
                    msg.contactMessagesQuery,
                    count = 1,
                    reverseSort = true
                ).let { storedMessages ->
                    val mostRecentMsg = storedMessages.firstOrNull()
                    if (mostRecentMsg != null) {
                        updateContactMetaData(tx, mostRecentMsg.value, force = true)
                    } else {
                        clearContactMetaData(tx, msg.contactId)
                    }
                }
            }
            return@let msg
        }
    }

    /**
     * Creates a StoredAttachment from the given File.
     *
     * @param file the File from which to create the attachment
     * @param mimeType the mime type to use if it cannot be auto-detected
     * @param metadata arbitrary metadata to associate with the attachment
     * @param lazy if true, we won't encrypt the attachment yet (will be encrypted upon sending)
     */
    fun createAttachment(
        file: File,
        mimeType: String? = null,
        metadata: Map<String, String>? = null,
        lazy: Boolean = true,
    ): Model.StoredAttachment {
        val md = Metadata.analyze(file, mimeType)
        val attachment = Model.Attachment.newBuilder().setMimeType(md.mimeType ?: mimeType)
        if (md.additionalMetadata != null) {
            attachment.putAllMetadata(md.additionalMetadata)
        }
        if (metadata != null) {
            attachment.putAllMetadata(metadata)
        }
        val storedAttachment =
            newStoredAttachment.setPlainTextFilePath(file.absolutePath)
                .setAttachment(attachment.build())
        if (md.thumbnail != null) {
            storedAttachment.thumbnail = createAttachment(
                md.thumbnailMimeType,
                md.thumbnail.size.toLong(),
                ByteArrayInputStream(md.thumbnail)
            )
        }
        if (!lazy) {
            encryptAttachment(storedAttachment)
        }
        return storedAttachment.build()
    }

    /**
     * Creates a StoredAttachment from the given InputStream. The attachment is immediately
     * encrypted and stored to disk.
     *
     * @param mimeType the mime type to use if it cannot be auto-detected
     * @param length length of data in inputStream
     * @param inputStream the data to use for the attachment
     * @param metadata arbitrary metadata to associate with the attachment
     */
    internal fun createAttachment(
        mimeType: String? = null,
        length: Long,
        inputStream: InputStream,
        metadata: Map<String, String>? = null
    ): Model.StoredAttachment {
        val attachment = Model.Attachment.newBuilder().setMimeType(mimeType)
        if (metadata != null) {
            attachment.putAllMetadata(metadata)
        }
        val storedAttachment =
            newStoredAttachment.setAttachment(attachment.build())
        encryptAttachment(storedAttachment, inputStream, length)
        return storedAttachment.build()
    }

    /**
     * Encrypts the given attachment and stores it to disk.
     *
     * @param storedAttachment the attachment to encrypt
     * @param inputStream source of data to encrypt (if attachment wasn't created from a file)
     * @param length length of data in inputStream
     */
    fun encryptAttachment(
        storedAttachment: Model.StoredAttachment.Builder,
        inputStream: InputStream? = null,
        length: Long? = null,
        sendingToSelf: Boolean = false
    ) {
        val plainTextFile = File(storedAttachment.plainTextFilePath)
        if (inputStream == null && !plainTextFile.exists()) {
            throw AttachmentPlainTextMissingException()
        }
        val attachmentBuilder = storedAttachment.attachment.toBuilder()
        encryptAttachment(
            attachmentBuilder,
            inputStream ?: FileInputStream(plainTextFile),
            FileOutputStream(storedAttachment.encryptedFilePath),
            length ?: plainTextFile.length()
        )
        storedAttachment.attachment = attachmentBuilder.build()
        storedAttachment.status =
            if (sendingToSelf)
                Model.StoredAttachment.Status.DONE
            else
                Model.StoredAttachment.Status.PENDING_UPLOAD
    }

    private fun encryptAttachment(
        attachmentBuilder: Model.Attachment.Builder,
        inputStream: InputStream,
        outputStream: OutputStream,
        length: Long
    ) {
        inputStream.use { input ->
            val maxLength = cfg.get().maxAttachmentSize
            if (AttachmentCipherOutputStream.getCiphertextLength(length) > maxLength) {
                val maxPlainTextLength =
                    maxLength - AttachmentCipherOutputStream.MAXIMUM_ENCRYPTION_OVERHEAD
                throw AttachmentTooBigException(maxPlainTextLength)
            }

            val keyMaterial = ByteArray(64)
            SecureRandom().nextBytes(keyMaterial)
            val output =
                AttachmentCipherOutputStream(
                    keyMaterial,
                    outputStream
                )
            val plaintextLength = Util.copy(input, output)
            attachmentBuilder.keyMaterial = keyMaterial.byteString()
            attachmentBuilder.plaintextLength = plaintextLength
            attachmentBuilder.digest = output.transmittedDigest.byteString()
        }
    }

    internal val newStoredAttachment: Model.StoredAttachment.Builder
        get() {
            val guid = UUID.randomUUID().toString()
            // break attachmentsDirectory into smaller subfolders to avoid having too many files in any one folder
            val subDirectory = File(
                arrayOf(
                    attachmentsDirectory.absolutePath,
                    guid.substring(0, 1),
                    guid.substring(1, 2),
                    guid.substring(2, 3)
                ).joinToString(File.separator)
            )
            if (!subDirectory.exists() && !subDirectory.mkdirs()) {
                throw RuntimeException("Unable to make attachments sub-directory $subDirectory")
            }
            return Model.StoredAttachment.newBuilder().setGuid(guid)
                .setEncryptedFilePath(File(subDirectory, guid).absolutePath)
        }

    internal fun updateContactMetaData(
        tx: Transaction,
        msg: Model.StoredMessage,
        force: Boolean = false,
    ) {
        val contactPath = msg.contactId.contactPath
        val contact = tx.get<Model.Contact>(contactPath)
            ?: throw IllegalArgumentException("unknown contact")
        if (!force && msg.ts <= contact.mostRecentMessageTs) {
            return
        }
        // delete existing index entry
        tx.delete(contact.timestampedIdxPath)
        // update the contact
        val updatedContactBuilder = contact.toBuilder()
            .setMostRecentMessageTs(msg.ts)
            .setMostRecentMessageDirection(msg.direction)
            .setMostRecentMessageText(msg.text)
            .setHasReceivedMessage(true)
        if (msg.attachmentsCount > 0) {
            updatedContactBuilder.mostRecentAttachmentMimeType =
                msg.attachmentsMap.values.iterator().next().attachment.mimeType
        }
        if (contact.firstReceivedMessageTs == 0L && msg.direction == Model.MessageDirection.IN) {
            updatedContactBuilder.firstReceivedMessageTs = now
        }
        val updatedContact = updatedContactBuilder.build()
        tx.put(contactPath, updatedContact)
        // create a new index entry
        tx.put(updatedContact.timestampedIdxPath, contactPath)
    }

    private fun clearContactMetaData(
        tx: Transaction,
        contactId: Model.ContactId
    ) {
        val contactPath = contactId.contactPath
        tx.get<Model.Contact>(contactPath)?.let { contact ->
            // delete existing index entry
            tx.delete(contact.timestampedIdxPath)
            // update the contact
            val updatedContact =
                contact.toBuilder()
                    .clearMostRecentMessageTs()
                    .clearMostRecentMessageDirection()
                    .clearMostRecentMessageText()
                    .clearMostRecentAttachmentMimeType().build()
            tx.put(contactPath, updatedContact)
        }
    }

    /**
     * Unregisters the current identity from tassis.
     */
    fun unregister() {
        authenticatedClientWorker.withClient { client ->
            client.unregister(object : Callback<Unit> {
                override fun onSuccess(result: Unit) {
                    logger.debug("successfully unregistered")
                }

                override fun onError(err: Throwable) {
                    logger.error("failed to unregister: ${err.message}", err)
                }
            })
        }
    }

    internal fun updateConfig(newCfg: Messages.Configuration) {
        db.mutate { tx ->
            tx.put(Schema.PATH_CONFIG, newCfg)
            this.cfg.set(newCfg)
        }
    }

    private fun deleteOrphanedAttachments() {
        // first build a set of all known attachment paths
        val knownAttachmentPaths = db
            .list<Model.StoredMessage>(Schema.PATH_MESSAGES.path("%"))
            .flatMap { msg ->
                msg.value.attachmentsMap.values.map { attachment -> attachment.encryptedFilePath }
            }
        // the walk the attachments directory tree and delete any old files with no known attachment
        // path
        deleteOrphanedAttachments(
            now,
            (orphanedAttachmentCutoffSeconds * 1000).toLong(),
            HashSet(knownAttachmentPaths),
            attachmentsDirectory
        )
    }

    private fun deleteOrphanedAttachments(
        now: Long,
        cutoffMillis: Long,
        knownAttachmentPaths: HashSet<String>,
        dir: File
    ) {
        if (dir.exists()) {
            dir.listFiles()?.let { files ->
                for (i in files.indices) {
                    files[i]?.let { file ->
                        if (file.isDirectory) {
                            deleteOrphanedAttachments(now, cutoffMillis, knownAttachmentPaths, file)
                        } else {
                            if (!knownAttachmentPaths.contains(file.absolutePath)) {
                                val fileOldEnough = now - file.lastModified() > cutoffMillis
                                if (fileOldEnough) {
                                    logger.debug(
                                        "deleting orphaned attachment ${file.absolutePath}"
                                    )
                                    file.delete()
                                }
                            }
                        }
                    }
                }
            }
        }
    }

    @Throws(IllegalArgumentException::class)
    fun introduce(unsafeRecipientIds: List<String>) {
        if (unsafeRecipientIds.size < 2) {
            throw IllegalArgumentException("Please specify at least 2 recipients to introduce")
        }

        val recipientIds = unsafeRecipientIds.map { it.sanitizedContactId }

        val introducedParties = recipientIds.map { recipientId ->
            db.get<Model.Contact>(recipientId.directContactPath)
                ?: throw IllegalArgumentException("Unknown recipient")
        }

        db.mutate {
            introducedParties.forEach { a ->
                introducedParties.forEach { b ->
                    if (a.contactId.id != b.contactId.id) {
                        sendToDirectContact(
                            a.contactId.id,
                            introduction = Model.IntroductionDetails.newBuilder()
                                .setTo(b.contactId)
                                .setDisplayName(b.displayName).build()
                        )
                    }
                }
            }
        }
    }

    @Throws(IllegalArgumentException::class)
    fun acceptIntroduction(unsafeFromId: String, unsafeToId: String) {
        val fromId = unsafeFromId.sanitizedContactId
        val toId = unsafeToId.sanitizedContactId

        cryptoWorker.submitForValue {
            db.mutate { tx ->
                val introductionMessage = tx.introductionMessage(fromId, toId)?.value?.value
                    ?: throw IllegalArgumentException("Introduction not found")

                val introduction = introductionMessage.introduction
                doAddOrUpdateContact(introduction.to.id.directContactId, introduction.displayName)

                // Update status on all introductions
                tx.introductionMessagesTo(toId).forEach {
                    val updatedIntroduction = it.value.introduction.toBuilder()
                        .setStatus(
                            Model.IntroductionDetails.IntroductionStatus.ACCEPTED
                        )
                        // we update the displayName on all introductions to match the name that we
                        // accepted
                        .setDisplayName(introduction.displayName).build()
                    tx.put(
                        it.value.dbPath,
                        it.value.toBuilder().setIntroduction(updatedIntroduction).build()
                    )
                }
            }
        }
    }

    fun rejectIntroduction(unsafeFromId: String, unsafeToId: String) {
        val fromId = unsafeFromId.sanitizedContactId
        val toId = unsafeToId.sanitizedContactId

        db.get<String>(fromId.introductionIndexPathByFrom(toId))?.let { path ->
            deleteLocally(path)
        }
    }

    fun searchContacts(query: String): List<PathAndValue<Model.Contact>> =
        db.list(Schema.PATH_CONTACTS.path("%"), fullTextSearch = query) { contact, highlight ->
            contact.toBuilder().setDisplayName(highlight(contact.displayName)).build()
        }

    fun searchMessages(query: String): List<PathAndValue<Model.StoredMessage>> =
        db.list(Schema.PATH_MESSAGES.path("%"), fullTextSearch = query) { msg, highlight ->
            msg.toBuilder().setText(highlight(msg.text)).build()
        }

    /**
     * Closes this Messaging instance, including stopping all workers and disconnecting from tassis.
     */
    override fun close() {
        try {
            cryptoWorker.close()
            anonymousClientWorker.close()
            authenticatedClientWorker.close()
            cryptoWorker.executor.awaitTermination(10, TimeUnit.SECONDS)
            anonymousClientWorker.executor.awaitTermination(10, TimeUnit.SECONDS)
            authenticatedClientWorker.executor.awaitTermination(10, TimeUnit.SECONDS)
        } catch (t: Throwable) {
            logger.error("error closing Messaging: ${t.message}", t)
        }
    }
}

internal val randomMessageId: ByteString
    get() {
        val uuid = UUID.randomUUID()
        val bytes = ByteArray(16)
        val bb = ByteBuffer.wrap(bytes)
        bb.putLong(uuid.mostSignificantBits)
        bb.putLong(uuid.leastSignificantBits)
        return ByteString.copyFrom(bytes)
    }

/**
 * The UNIX timestamp corresponding to the current instant in time, in milliseconds
 */
val now: Long
    get() = System.currentTimeMillis()

/**
 * Sanitizes string contact ids that are supposed to be in human-friendly Base32 encoding.
 * Human-friendly base32 encoding supports substitutions for certain characters (for example, o is
 * replaced by 0) and it also assumes everything is lowercase. So, this function converts everything
 * to lowercase and round trips it through ECPublicKey so that we end up with the canonical human-
 * friendly representation. That avoids scenarios like having to contact entries at different
 * database paths that are in fact the same contact id, like '.......o.....' and '.......0.....'.
 *
 * This sanitizing should be performed anywhere that a contact ID is passed in externally, either
 * from user input or through a message received from another user such as an Introduction.
 *
 * @throws InvalidKeyException if the ID doesn't decode to the right length (52 bytes)
 */
internal val String.sanitizedContactId: String
    @Throws(InvalidKeyException::class)
    get() {
        return ECPublicKey(this.toLowerCase().trim()).toString()
    }

/**
 * Applies #String.sanitizedContactId to a Model.ContactId.
 */
internal val Model.ContactId.sanitized: Model.ContactId
    @Throws(InvalidKeyException::class)
    get() {
        return toBuilder().setId(id.sanitizedContactId).build()
    }

val Model.StoredAttachment.inputStream: InputStream
    get() = AttachmentCipherInputStream.createForAttachment(
        File(encryptedFilePath),
        attachment.plaintextLength,
        attachment.keyMaterial.toByteArray(),
        attachment.digest.toByteArray()
    )<|MERGE_RESOLUTION|>--- conflicted
+++ resolved
@@ -244,7 +244,7 @@
 
         val path = sanitizedContactId.contactPath
         return db.mutate { tx ->
-            val existingContact = tx.get<Model.Contact>(contactPath)
+            val existingContact = tx.get<Model.Contact>(path)
             val contactBuilder = existingContact?.toBuilder() ?: Model.Contact.newBuilder()
                 .setContactId(sanitizedContactId)
             val isNew = existingContact == null
@@ -256,11 +256,7 @@
             mostRecentHelloTs?.let { contactBuilder.setMostRecentHelloTs(it) }
             val contact =
                 contactBuilder.setContactId(sanitizedContactId).setDisplayName(displayName).build()
-<<<<<<< HEAD
             tx.put(path, contact, fullText = contact.fullText)
-=======
-            tx.put(path, contact)
->>>>>>> 603eb5f1
             // decrypt any "spam" we received from this Contact prior to adding them
             db.list<ByteArray>(contact.spamQuery)
                 .forEach { (spamPath, unidentifiedSenderMessage) ->
