--- conflicted
+++ resolved
@@ -338,11 +338,6 @@
         if (recipient.messagesDisappearAfterSeconds > 0) {
             msgBuilder.disappearAfterSeconds = recipient.messagesDisappearAfterSeconds
         }
-<<<<<<< HEAD
-        var out: Model.OutboundMessage.Builder? = null
-        if(recipientId.directContactId.id !== myId.id){
-            out = Model.OutboundMessage.newBuilder().setMessageId(base32Id)
-=======
         text?.let { msgBuilder.setText(it) }
         introduction?.let {
             msgBuilder.introduction = introduction
@@ -351,9 +346,9 @@
         }
         replyToSenderId?.let { msgBuilder.setReplyToSenderId(it) }
         replyToId?.let { msgBuilder.setReplyToId(it) }
-        val out =
-            Model.OutboundMessage.newBuilder().setMessageId(base32Id)
->>>>>>> 7ce1bcbb
+        var out: Model.OutboundMessage.Builder? = null
+        if(recipientId.directContactId.id !== myId.id){
+            out = Model.OutboundMessage.newBuilder().setMessageId(base32Id)
                 .setSent(sent)
                 .setSenderId(myId.id)
                 .setRecipientId(recipientId)
